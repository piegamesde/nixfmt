# © 2019 Serokell <hi@serokell.io>
# © 2019 Lars Jellema <lars.jellema@gmail.com>
#
# SPDX-License-Identifier: MPL-2.0

{
  description = "A formatter for Nix code, intended to easily apply a uniform style.";

  inputs = {
    nixpkgs.url = "github:NixOS/nixpkgs/nixpkgs-unstable";
<<<<<<< HEAD
    nixpkgs-stable.url = "github:NixOS/nixpkgs/nixos-23.05";
=======
>>>>>>> 0c2fb120

    flake-utils.url = "github:numtide/flake-utils";

    flake-compat = {
      url = "github:edolstra/flake-compat";
      flake = false;
    };
    serokell-nix = {
      url = "github:serokell/serokell.nix";
      inputs.nixpkgs.follows = "nixpkgs";
    };
  };

  outputs = { self, nixpkgs, flake-utils, serokell-nix, ... }:
    flake-utils.lib.eachDefaultSystem (system:
      let
        overlay = self: super: {
          haskell = super.haskell // {
            packageOverrides = self: super: {
              nixfmt = self.callCabal2nix "nixfmt" src { };
            };
          };
        };

        pkgs = import nixpkgs {
          inherit system;
          overlays = [ overlay serokell-nix.overlay ];
        };

        inherit (pkgs) haskell lib;

        regexes =
          [ ".*.cabal$" "^src.*" "^main.*" "^Setup.hs$" "^js.*" "LICENSE" ];
        src = builtins.path {
          path = ./.;
          name = "nixfmt-src";
          filter = path: type:
            let relPath = lib.removePrefix (toString ./. + "/") (toString path);
            in lib.any (re: builtins.match re relPath != null) regexes;
        };

      in {
        packages = rec {
          default = nixfmt;
          nixfmt = pkgs.haskellPackages.nixfmt;
          nixfmt-static = haskell.lib.justStaticExecutables nixfmt;
          nixfmt-deriver = nixfmt-static.cabal2nixDeriver;

          nixfmt-shell = nixfmt.env.overrideAttrs (oldAttrs: {
            buildInputs = oldAttrs.buildInputs ++ (with pkgs; [
              # nixfmt: expand
              cabal-install
              stylish-haskell
              shellcheck
            ]);
          });

          inherit (pkgs) reuse;
        };

        apps.default = {
          type = "app";
          program = "${self.packages.${system}.nixfmt-static}/bin/nixfmt";
        };

        devShells.default = self.packages.${system}.nixfmt-shell;

        checks = {
          hlint = pkgs.build.haskell.hlint ./.;
          stylish-haskell = pkgs.build.haskell.stylish-haskell ./.;
        };
      });
}<|MERGE_RESOLUTION|>--- conflicted
+++ resolved
@@ -8,10 +8,6 @@
 
   inputs = {
     nixpkgs.url = "github:NixOS/nixpkgs/nixpkgs-unstable";
-<<<<<<< HEAD
-    nixpkgs-stable.url = "github:NixOS/nixpkgs/nixos-23.05";
-=======
->>>>>>> 0c2fb120
 
     flake-utils.url = "github:numtide/flake-utils";
 
