--- conflicted
+++ resolved
@@ -55,6 +55,7 @@
               <> nest 3 (hcat (map prettyCommentLine c))
               <> text "*/" <> hardline
 
+-- For lists, attribute sets and let bindings
 prettyItems :: Pretty a => Doc -> Items a -> Doc
 prettyItems sep = prettyItems' . unItems
   where
@@ -93,30 +94,19 @@
 instance Pretty Binder where
     -- `inherit bar` statement
     pretty (Inherit inherit Nothing ids semicolon)
-<<<<<<< HEAD
         = base $ group (pretty inherit <> line
                  <> nest 2 (sepBy line ids <> line' <> pretty semicolon))
 
     -- `inherit (foo) bar` statement
-    pretty (Inherit inherit source ids semicolon)
+    pretty (Inherit inherit (Just source) ids semicolon)
         = base $ group (pretty inherit <> hardspace <> nest 2 (
             (group' True False (line <> pretty source)) <> line
                 <> sepBy line ids
                 <> line' <> pretty semicolon
         ))
-=======
-        = base $ pretty inherit <> softline
-                 <> nest 2 (sepBy softline ids) <> pretty semicolon
-
-    pretty (Inherit inherit (Just source) ids semicolon)
-        = base $ pretty inherit <> hardspace
-                 <> pretty source <> line
-                 <> nest 2 (sepBy softline ids) <> pretty semicolon
->>>>>>> 3802eaa9
 
     -- `foo = bar`
     pretty (Assignment selectors assign expr semicolon)
-<<<<<<< HEAD
         = base $ group $ hcat selectors <> hardspace
                  <> nest 2 (pretty assign <> inner)
         where
@@ -132,25 +122,18 @@
               (Application _ _) -> group (softline <> pretty expr <> softline' <> pretty semicolon)
               (With _ _ _ _) -> group (softline <> pretty expr <> softline' <> pretty semicolon)
               -- Special case `//` operator to treat like an absorbable term
-              (Operation _ (Ann TUpdate _ _) _) -> group (softline <> pretty expr <> softline' <> pretty semicolon)
+              (Operation _ (Ann _ TUpdate _) _) -> group (softline <> pretty expr <> softline' <> pretty semicolon)
               -- Everything else:
               -- If it fits on one line, it fits
               -- If it fits on one line but with a newline after the `=`, it fits (including semicolon)
               -- Otherwise, start on new line, expand fully (including the semicolon)
               _ -> group (line <> pretty expr <> line' <> pretty semicolon)
 
-=======
-        = base $ group $ hcat selectors <> hardspace <> nest 2 value
-        where
-            value = pretty assign <> softline <> pretty expr <> pretty semicolon
->>>>>>> 3802eaa9
-
 -- | Pretty print a term without wrapping it in a group.
 prettyTerm :: Term -> Doc
 prettyTerm (Token t) = pretty t
 prettyTerm (String s) = pretty s
 prettyTerm (Path p) = pretty p
-<<<<<<< HEAD
 -- Selection (`foo.bar.baz`) case distinction on the first element (`foo`):
 -- If it is an ident, keep it all together
 prettyTerm (Selection term@(Token _) selectors) = pretty term <> hcat selectors
@@ -160,45 +143,24 @@
 prettyTerm (Selection term selectors) = pretty term <> line' <> hcat selectors
 
 -- Empty list
-prettyTerm (List (Ann paropen Nothing []) [] parclose)
-    = pretty paropen <> hardspace <> pretty parclose
+prettyTerm (List (Ann leading paropen Nothing) (Items []) (Ann [] parclose trailing))
+    = pretty leading <> pretty paropen <> hardspace <> pretty parclose <> pretty trailing
 
 -- Singleton list
 -- Expand unless absorbable term or single line
-prettyTerm (List (Ann paropen Nothing []) [item] parclose)
-        = pretty paropen
+prettyTerm (List (Ann leading paropen Nothing) (Items [CommentedItem [] item]) (Ann [] parclose trailing))
+        = pretty leading <> pretty paropen
           <> (if isAbsorbable item then
             (hardspace <> pretty item <> hardspace)
           else
             (nest 2 (line <> pretty item <> line))
-          ) <> pretty parclose
-
--- General list
+          ) <> pretty parclose <> pretty trailing
+
+-- General list (len >= 2)
 -- Always expand
-prettyTerm (List (Ann paropen trailing leading) items parclose)
+prettyTerm (List (Ann [] paropen trailing) items parclose)
     = base $ pretty paropen <> pretty trailing <> hardline
-        <> nest 2 (pretty leading <> sepBy hardline (map group items)) <> hardline
-        <> pretty parclose
-
--- Empty, non-recursive attribute set
-prettyTerm (Set Nothing (Ann paropen Nothing []) [] parclose)
-    = pretty paropen <> hardspace <> pretty parclose
-
--- General set
-prettyTerm (Set krec (Ann paropen trailing leading) binders parclose)
-=======
-prettyTerm (Selection term selectors) = pretty term <> hcat selectors
-
-prettyTerm (List (Ann leading paropen Nothing) (Items []) (Ann [] parclose trailing))
-    = pretty leading <> pretty paropen <> hardspace <> pretty parclose <> pretty trailing
-
-prettyTerm (List (Ann leading paropen Nothing) (Items [CommentedItem [] item]) (Ann [] parclose trailing))
-    | isAbsorbable item
-        = pretty leading <> pretty paropen <> pretty item <> pretty parclose <> pretty trailing
-
-prettyTerm (List (Ann [] paropen trailing) items parclose)
-    = base $ pretty paropen <> pretty trailing <> line
-        <> nest 2 (prettyItems line items) <> line
+        <> nest 2 (prettyItems hardline items) <> hardline
         <> pretty parclose
 
 -- Lists with leading comments get their own group so the comments don't always
@@ -209,21 +171,20 @@
         <> nest 2 (prettyItems line items) <> line
         <> pretty parclose
 
+-- Empty, non-recursive attribute set
 prettyTerm (Set Nothing (Ann [] paropen Nothing) (Items []) parclose)
     = pretty paropen <> hardspace <> pretty parclose
 
+-- General set
 prettyTerm (Set krec paropen binders parclose)
->>>>>>> 3802eaa9
     = base $ pretty (fmap ((<>hardspace) . pretty) krec)
         <> pretty paropen <> line
         <> nest 2 (prettyItems hardline binders) <> line
         <> pretty parclose
 
-<<<<<<< HEAD
 -- Parentheses
-prettyTerm (Parenthesized (Ann paropen trailing leading) expr parclose)
-    = base $ pretty paropen <> pretty trailing
-        <> nest 2 (pretty leading <> absorbedLine <> group expr <> absorbedLine) <> pretty parclose
+prettyTerm (Parenthesized paropen expr parclose)
+    = base $ pretty paropen <> nest 2 (absorbedLine <> group expr <> absorbedLine) <> pretty parclose
   where
     absorbedLine =
       case expr of
@@ -234,10 +195,6 @@
 
         -- Start on a new line for the others
         _ -> line'
-=======
-prettyTerm (Parenthesized paropen expr parclose)
-    = base $ pretty paropen <> nest 2 (group expr) <> pretty parclose
->>>>>>> 3802eaa9
 
 instance Pretty Term where
     pretty l@List{} = group $ prettyTerm l
@@ -272,16 +229,9 @@
 
     -- { stuff }:
     pretty (SetParameter bopen attrs bclose)
-<<<<<<< HEAD
-        = group $ pretty bopen <> hardline
+        = groupWithStart bopen $ hardline
                   <> nest 2 (sepBy hardline attrs) <> hardline
                   <> pretty bclose
-=======
-        = groupWithStart bopen $
-            hardspace
-            <> hcat attrs <> softline
-            <> pretty bclose
->>>>>>> 3802eaa9
 
     pretty (ContextParameter param1 at param2)
         = pretty param1 <> pretty at <> pretty param2
@@ -289,19 +239,11 @@
 isAbsorbable :: Term -> Bool
 isAbsorbable (String (Ann _ parts@(_:_:_) _))
     = not $ isSimpleString parts
-<<<<<<< HEAD
-isAbsorbable (Set _ _ (_:_) _)                             = True
-isAbsorbable (List (Ann _ Nothing []) [_item] _)           = True
-isAbsorbable (Parenthesized (Ann _ Nothing []) (Term t) _) = isAbsorbable t
-isAbsorbable (List _ (_:_:_) _)                            = True
-isAbsorbable _                                             = False
-=======
 isAbsorbable (Set _ _ (Items (_:_)) _)                                   = True
-isAbsorbable (List (Ann [] _ Nothing) (Items [CommentedItem [] item]) _) = isAbsorbable item
+isAbsorbable (List (Ann [] _ Nothing) (Items [CommentedItem [] item]) _) = True
 isAbsorbable (Parenthesized (Ann [] _ Nothing) (Term t) _)               = isAbsorbable t
 isAbsorbable (List _ (Items (_:_:_)) _)                                  = True
 isAbsorbable _                                                           = False
->>>>>>> 3802eaa9
 
 absorb :: Doc -> Doc -> Maybe Int -> Expression -> Doc
 absorb left right _ (Term t)
@@ -336,32 +278,13 @@
           <> nest 2 (group expr0) <> pretty semicolon)
           <> absorbSet expr1
 
-<<<<<<< HEAD
-    pretty (Let (Ann let_ letTrailing letLeading) binders
-                (Ann in_ inTrailing inLeading) expr)
-        = base $ group letPart <> line <> inPart
-        where letPart = pretty let_ <> pretty letTrailing <> hardline <> letBody
-              inPart = pretty in_ <> line <> group expr <> line
-              letBody = nest 2 $
-                  pretty letLeading
-                  <> sepBy hardline binders
-                  <> pretty (toLeading inTrailing)
-                  <> pretty inLeading
-=======
-    pretty (Let let_ (Items []) in_ expr)
-        = base $ pretty let_ <> hardspace <> pretty in_ <> hardspace <> pretty expr
-
-    pretty (Let let_ (Items [CommentedItem [] item]) in_ expr)
-        = base $ letPart <> line <> inPart
-        where letPart = groupWithStart let_ $ line <> nest 2 (pretty item)
-              inPart = groupWithStart in_ $ hardspace <> pretty expr
-
+    -- Let bindings are always fully expanded (no single-line form)
     pretty (Let let_ binders in_ expr)
-        = base $ letPart <> emptyline <> inPart
-        where letPart = groupWithStart let_ $ line <> letBody
-              inPart = groupWithStart in_ $ hardspace <> pretty expr
-              letBody = nest 2 $ prettyItems hardline binders
->>>>>>> 3802eaa9
+        = base $ letPart <> hardline <> inPart
+        where
+          letPart = groupWithStart let_ $ hardline <> letBody
+          inPart = groupWithStart in_ $ hardline <> pretty expr <> hardline
+          letBody = nest 2 $ prettyItems hardline binders
 
     pretty (Assert assert cond semicolon expr)
         = base (pretty assert <> hardspace
@@ -369,16 +292,10 @@
           <> absorbSet expr
 
     pretty (If if_ cond then_ expr0 else_ expr1)
-<<<<<<< HEAD
         = base $ group $
             -- `if cond then` if it fits on one line, otherwise `if\n  cond\nthen` (with cond indented)
             (group (pretty if_ <> nest 2 (line <> pretty cond <> line) <> pretty then_))
             <> hardline <> nest 2 (group expr0) <> hardline
-=======
-        = base $ groupWithStart if_ $
-            hardspace <> group cond <> hardspace
-            <> pretty then_ <> absorbThen expr0
->>>>>>> 3802eaa9
             <> pretty else_ <> absorbElse expr1
 
     pretty (Abstraction (IDParameter param) colon body)
@@ -418,7 +335,7 @@
               (group' False True $ (absorbApp f) <> line) <> (absorbLast a)
 
     -- '//' operator
-    pretty (Operation a op@(Ann TUpdate _ _) b)
+    pretty (Operation a op@(Ann _ TUpdate _) b)
         = pretty a <> softline <> pretty op <> hardspace <> pretty b
     -- all other operators
     pretty operation@(Operation _ op _)
